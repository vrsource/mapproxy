--- conflicted
+++ resolved
@@ -405,15 +405,9 @@
             eq_(resp.body, 'info')
     
     def test_get_featureinfo_missing_params_strict(self):
-<<<<<<< HEAD
-        request_parser = self.app.app.application.handlers['service'].services['wms'].request_parser
+        request_parser = self.app.app.handlers['service'].services['wms'].request_parser
         try:
-            self.app.app.application.handlers['service'].services['wms'].request_parser = \
-=======
-        request_parser = self.app.app.handlers['service'].request_parser
-        try:
-            self.app.app.handlers['service'].request_parser = \
->>>>>>> db27cca1
+            self.app.app.handlers['service'].services['wms'].request_parser = \
                 functools.partial(wms_request, strict=True)
         
             del self.common_fi_req.params['format']
@@ -423,11 +417,8 @@
             assert 'missing parameters' in xml.xpath('//ServiceException/text()')[0]
             assert validate_with_dtd(xml, 'wms/1.1.1/exception_1_1_1.dtd')
         finally:
-<<<<<<< HEAD
-            self.app.app.application.handlers['service'].services['wms'].request_parser = request_parser
-=======
+            self.app.app.handlers['service'].services['wms'].request_parser = request_parser
             self.app.app.handlers['service'].request_parser = request_parser
->>>>>>> db27cca1
     
     def test_get_featureinfo_not_queryable(self):
         self.common_fi_req.params['query_layers'] = 'tms_cache'
