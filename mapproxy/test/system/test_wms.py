--- conflicted
+++ resolved
@@ -30,12 +30,9 @@
                                  WMS111FeatureInfoRequest, WMS111CapabilitiesRequest, \
                                  WMS130CapabilitiesRequest, WMS100CapabilitiesRequest, \
                                  WMS100FeatureInfoRequest, WMS130FeatureInfoRequest, \
-<<<<<<< HEAD
+                                 WMS110MapRequest, WMS110FeatureInfoRequest, \
+                                 WMS110CapabilitiesRequest, \
                                  wms_request
-=======
-                                 WMS110MapRequest, WMS110FeatureInfoRequest, \
-                                 WMS110CapabilitiesRequest
->>>>>>> bb6f32e0
 from mapproxy.test.unit.test_grid import assert_almost_equal_bbox
 from mapproxy.test.image import is_jpeg, is_png, tmp_image
 from mapproxy.test.http import mock_httpd
