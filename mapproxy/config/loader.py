--- conflicted
+++ resolved
@@ -1564,11 +1564,7 @@
             image_formats=image_formats, info_types=info_types,
             srs=srs, tile_layers=tile_layers, strict=strict, on_error=on_source_errors,
             concurrent_layer_renderer=concurrent_layer_renderer,
-<<<<<<< HEAD
-            max_output_pixels=max_output_pixels, bbox_srs=bbox_srs,
-=======
             max_output_pixels=max_output_pixels, srs_extents=srs_extents,
->>>>>>> 0a292025
             max_tile_age=max_tile_age, versions=versions)
 
         server.fi_transformers = fi_xslt_transformers(conf, self.context)
