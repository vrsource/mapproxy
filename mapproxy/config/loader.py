--- conflicted
+++ resolved
@@ -397,15 +397,11 @@
 
         if 'format' not in conf and format and format.startswith('image/'):
             conf['format'] = format
-<<<<<<< HEAD
-        
+
         # caches shall be able to store png and jpeg tiles with mixed format
         if format == 'mixed':
             conf['format'] = format
-        
-=======
-
->>>>>>> 6216e61f
+
         # force 256 colors for image.paletted for backwards compat
         paletted = self.context.globals.get_value('image.paletted', self.conf)
         if conf.get('colors') is None and 'png' in conf.get('format', '') and paletted:
@@ -1139,10 +1135,6 @@
                 md['name_internal'] = md['name_path'][0] + '_' + md['name_path'][1]
                 md['format'] = self.context.caches[cache_name].image_opts().format
                 md['extent'] = extent
-<<<<<<< HEAD
-=======
-
->>>>>>> 6216e61f
                 tile_layers.append(TileLayer(self.conf['name'], self.conf['title'],
                                              md, cache_source))
 
